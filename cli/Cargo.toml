[package]
name = "bendctl"
version = "0.1.0"
description = "All-in-one tool for setting up, managing with Databend"
authors = ["Databend Authors <opensource@datafuselabs.com>"]
license = "Apache-2.0"
publish = false
edition = "2021"

[[bin]]
name = "bendctl"
path = "src/bin/benctl.rs"

[features]

[dependencies]
# Workspace dependencies
databend-query = {path = "../query"}
shellwords = "1.1.0"
databend-meta = {path = "../metasrv" }
common-meta-raft-store= {path = "../common/meta/raft-store"}
colored = "2.0.0"
comfy-table = "4.1.1"
dirs = "4.0.0"
clap = "3.0.0-beta.5"
clap_generate = "3.0.0-beta.5"
dyn-clone = "1.0.4"
flate2 = "1.0.22"
indicatif = "0.16.2"
run_script = "^0.9.0"
rustyline = "9.0.0"
serde = { version = "1.0", features = ["derive"] }
serde_json = "1.0"
sha2 = "0.9.8"
sysinfo = "0.20.5"
tar = "0.4.37"
thiserror = "1.0.30"
ureq = { version = "2.2.0", features = ["json"] }
nix = "0.22.2"
log = "0.4"
serde_yaml = "0.8.21"
structopt = "0.3"
structopt-toml = "0.5.0"
portpicker = "0.1.1"
reqwest = { version = "0.11", features = ["json", "native-tls", "blocking"] }
libc = "0.2"
lexical-util = "0.8.1"
<<<<<<< HEAD
async-trait = "0.1"
tokio = { version = "1.12.0", features = ["macros", "rt", "rt-multi-thread", "sync", "fs"] }
=======
webbrowser = "0.5.5"
>>>>>>> 8107725c

[dev-dependencies]
pretty_assertions = "1.0"
tempfile = "3.2.0"
assert_cmd = "2.0.2"
predicates = "2.0.3"
httpmock = "0.6"

[build-dependencies]
common-building = {path = "../common/building"}<|MERGE_RESOLUTION|>--- conflicted
+++ resolved
@@ -45,12 +45,9 @@
 reqwest = { version = "0.11", features = ["json", "native-tls", "blocking"] }
 libc = "0.2"
 lexical-util = "0.8.1"
-<<<<<<< HEAD
 async-trait = "0.1"
 tokio = { version = "1.12.0", features = ["macros", "rt", "rt-multi-thread", "sync", "fs"] }
-=======
 webbrowser = "0.5.5"
->>>>>>> 8107725c
 
 [dev-dependencies]
 pretty_assertions = "1.0"
