// Copyright 2022 Datafuse Labs.
//
// Licensed under the Apache License, Version 2.0 (the "License");
// you may not use this file except in compliance with the License.
// You may obtain a copy of the License at
//
//     http://www.apache.org/licenses/LICENSE-2.0
//
// Unless required by applicable law or agreed to in writing, software
// distributed under the License is distributed on an "AS IS" BASIS,
// WITHOUT WARRANTIES OR CONDITIONS OF ANY KIND, either express or implied.
// See the License for the specific language governing permissions and
// limitations under the License.

use std::collections::VecDeque;
use std::sync::Arc;

use common_catalog::table::Table;
use common_exception::ErrorCode;
use common_exception::Result;
<<<<<<< HEAD
use common_functions::scalars::CastFunction;
=======
use common_streams::DataBlockStream;
use common_streams::SendableDataBlockStream;
use futures_util::StreamExt;
>>>>>>> c5716cd5
use parking_lot::Mutex;

use super::interpreter_common::append2table;
use super::plan_schedulers::build_schedule_pipepline;
use super::ProcessorExecutorStream;
use crate::interpreters::Interpreter;
use crate::interpreters::InterpreterPtr;
use crate::pipelines::executor::ExecutorSettings;
use crate::pipelines::executor::PipelinePullingExecutor;
use crate::pipelines::processors::port::OutputPort;
use crate::pipelines::processors::BlocksSource;
<<<<<<< HEAD
use crate::pipelines::processors::TransformCastSchema;
=======
use crate::pipelines::Pipeline;
>>>>>>> c5716cd5
use crate::pipelines::PipelineBuildResult;
use crate::pipelines::SourcePipeBuilder;
use crate::sessions::QueryContext;
use crate::sessions::TableContext;
use crate::sql::executor::DistributedInsertSelect;
use crate::sql::executor::PhysicalPlan;
use crate::sql::executor::PhysicalPlanBuilder;
use crate::sql::executor::PipelineBuilder;
use crate::sql::plans::Insert;
use crate::sql::plans::InsertInputSource;
use crate::sql::plans::Plan;

pub struct InsertInterpreterV2 {
    ctx: Arc<QueryContext>,
    plan: Insert,
    source_pipe_builder: Mutex<Option<SourcePipeBuilder>>,
    async_insert: bool,
}

impl InsertInterpreterV2 {
    pub fn try_create(
        ctx: Arc<QueryContext>,
        plan: Insert,
        async_insert: bool,
    ) -> Result<InterpreterPtr> {
        Ok(Arc::new(InsertInterpreterV2 {
            ctx,
            plan,
            source_pipe_builder: Mutex::new(None),
            async_insert,
        }))
    }

    fn check_schema_cast(&self, plan: &Plan) -> common_exception::Result<bool> {
        let output_schema = &self.plan.schema;
        let select_schema = plan.schema();

        // validate schema
        if select_schema.fields().len() < output_schema.fields().len() {
            return Err(ErrorCode::BadArguments(
                "Fields in select statement is less than expected",
            ));
        }

        // check if cast needed
        let cast_needed = select_schema != *output_schema;
        Ok(cast_needed)
    }
}

#[async_trait::async_trait]
impl Interpreter for InsertInterpreterV2 {
    fn name(&self) -> &str {
        "InsertIntoInterpreter"
    }

    async fn execute2(&self) -> Result<PipelineBuildResult> {
        let plan = &self.plan;
        let settings = self.ctx.get_settings();
        let table = self
            .ctx
            .get_table(&plan.catalog, &plan.database, &plan.table)
            .await?;

        let mut build_res = PipelineBuildResult::create();
        let mut builder = SourcePipeBuilder::create();

        if self.async_insert {
            build_res.main_pipeline.add_pipe(
                ((*self.source_pipe_builder.lock()).clone())
                    .ok_or_else(|| ErrorCode::EmptyData("empty source pipe builder"))?
                    .finalize(),
            );
        } else {
            match &self.plan.source {
                InsertInputSource::Values(values) => {
                    let blocks =
                        Arc::new(Mutex::new(VecDeque::from_iter(vec![values.block.clone()])));

                    for _index in 0..settings.get_max_threads()? {
                        let output = OutputPort::create();
                        builder.add_source(
                            output.clone(),
                            BlocksSource::create(self.ctx.clone(), output.clone(), blocks.clone())?,
                        );
                    }
                    build_res.main_pipeline.add_pipe(builder.finalize());
                }
                InsertInputSource::StreamingWithFormat(_) => {
                    build_res.main_pipeline.add_pipe(
                        ((*self.source_pipe_builder.lock()).clone())
                            .ok_or_else(|| ErrorCode::EmptyData("empty source pipe builder"))?
                            .finalize(),
                    );
                }
                InsertInputSource::SelectPlan(plan) => {
<<<<<<< HEAD
                    let select_interpreter = match &**plan {
                        Plan::Query {
                            s_expr,
                            metadata,
                            bind_context,
                            ..
                        } => SelectInterpreterV2::try_create(
                            self.ctx.clone(),
                            *bind_context.clone(),
                            *s_expr.clone(),
                            metadata.clone(),
                        ),
                        _ => unreachable!(),
                    };

                    build_res = select_interpreter?.execute2().await?;

                    if self.check_schema_cast(plan)? {
                        let mut functions = Vec::with_capacity(self.plan.schema().fields().len());

                        for (target_field, original_field) in self
                            .plan
                            .schema()
                            .fields()
                            .iter()
                            .zip(plan.schema().fields().iter())
                        {
                            let target_type_name = target_field.data_type().name();
                            let from_type = original_field.data_type().clone();
                            let cast_function =
                                CastFunction::create("cast", &target_type_name, from_type)?;
                            functions.push(cast_function);
                        }

                        let func_ctx = self.ctx.try_get_function_context()?;
                        build_res.main_pipeline.add_transform(
                            |transform_input_port, transform_output_port| {
                                TransformCastSchema::try_create(
                                    transform_input_port,
                                    transform_output_port,
                                    self.plan.schema(),
                                    functions.clone(),
                                    func_ctx.clone(),
                                )
                            },
                        )?;
                    }
                }
            };
        }

        append2table(
            self.ctx.clone(),
            table.clone(),
            plan.schema(),
            &mut build_res,
            self.plan.overwrite,
            true,
        )?;
=======
                    return self.schedule_insert_select(plan, table.clone()).await;
                }
            };
        }

        append2table(self.ctx.clone(), table.clone(), plan.schema(), build_res)?;
        commit2table(self.ctx.clone(), table.clone(), self.plan.overwrite).await?;

        Ok(Box::pin(DataBlockStream::create(
            self.plan.schema(),
            None,
            vec![],
        )))
    }

    fn check_schema_cast(&self, plan: &Plan) -> common_exception::Result<bool> {
        let output_schema = &self.plan.schema;
        let select_schema = plan.schema();

        // validate schema
        if select_schema.fields().len() < output_schema.fields().len() {
            return Err(ErrorCode::BadArguments(
                "Fields in select statement is less than expected",
            ));
        }

        // check if cast needed
        let cast_needed = select_schema != *output_schema;
        Ok(cast_needed)
    }

    async fn schedule_insert_select(
        &self,
        plan: &Plan,
        table: Arc<dyn Table>,
    ) -> Result<SendableDataBlockStream> {
        // select_plan is already distributed optimized
        let (mut select_plan, select_column_bindings) = match plan {
            Plan::Query {
                s_expr,
                metadata,
                bind_context,
                ..
            } => {
                let builder = PhysicalPlanBuilder::new(metadata.clone(), self.ctx.clone());
                (builder.build(s_expr).await?, bind_context.columns.clone())
            }
            _ => unreachable!(),
        };

        table.get_table_info();
        let catalog = self.plan.catalog.clone();
        let is_distributed_plan = select_plan.is_distributed_plan();

        let insert_select_plan = match select_plan {
            PhysicalPlan::Exchange(ref mut exchange) => {
                // insert can be dispatched to different nodes
                let input = exchange.input.clone();
                exchange.input = Box::new(PhysicalPlan::DistributedInsertSelect(Box::new(
                    DistributedInsertSelect {
                        input,
                        catalog,
                        table_info: table.get_table_info().clone(),
                        select_schema: plan.schema(),
                        select_column_bindings,
                        insert_schema: self.plan.schema(),
                        cast_needed: self.check_schema_cast(plan)?,
                    },
                )));
                select_plan
            }
            other_plan => {
                // insert should wait until all nodes finished
                PhysicalPlan::DistributedInsertSelect(Box::new(DistributedInsertSelect {
                    input: Box::new(other_plan),
                    catalog,
                    table_info: table.get_table_info().clone(),
                    select_schema: plan.schema(),
                    select_column_bindings,
                    insert_schema: self.plan.schema(),
                    cast_needed: self.check_schema_cast(plan)?,
                }))
            }
        };

        let mut build_res = if !is_distributed_plan {
            let builder = PipelineBuilder::create(self.ctx.clone());
            builder.finalize(&insert_select_plan)?
        } else {
            build_schedule_pipepline(self.ctx.clone(), &insert_select_plan).await?
        };

        let settings = self.ctx.get_settings();
        let query_need_abort = self.ctx.query_need_abort();
        let executor_settings = ExecutorSettings::try_create(&settings)?;
        build_res.set_max_threads(settings.get_max_threads()? as usize);

        let executor = PipelinePullingExecutor::from_pipelines(
            query_need_abort,
            build_res,
            executor_settings,
        )?;

        let mut stream: SendableDataBlockStream =
            Box::pin(ProcessorExecutorStream::create(executor)?);
        while let Some(block) = stream.next().await {
            block?;
        }

        commit2table(self.ctx.clone(), table.clone(), self.plan.overwrite).await?;

        Ok(Box::pin(DataBlockStream::create(
            self.plan.schema(),
            None,
            vec![],
        )))
    }
}

#[async_trait::async_trait]
impl Interpreter for InsertInterpreterV2 {
    fn name(&self) -> &str {
        "InsertIntoInterpreter"
    }

    async fn execute(&self) -> Result<SendableDataBlockStream> {
        self.execute_new().await
    }
>>>>>>> c5716cd5

        Ok(build_res)
    }

    fn set_source_pipe_builder(&self, builder: Option<SourcePipeBuilder>) -> Result<()> {
        let mut guard = self.source_pipe_builder.lock();
        *guard = builder;
        Ok(())
    }
}<|MERGE_RESOLUTION|>--- conflicted
+++ resolved
@@ -15,32 +15,16 @@
 use std::collections::VecDeque;
 use std::sync::Arc;
 
-use common_catalog::table::Table;
 use common_exception::ErrorCode;
 use common_exception::Result;
-<<<<<<< HEAD
-use common_functions::scalars::CastFunction;
-=======
-use common_streams::DataBlockStream;
-use common_streams::SendableDataBlockStream;
-use futures_util::StreamExt;
->>>>>>> c5716cd5
 use parking_lot::Mutex;
 
 use super::interpreter_common::append2table;
 use super::plan_schedulers::build_schedule_pipepline;
-use super::ProcessorExecutorStream;
 use crate::interpreters::Interpreter;
 use crate::interpreters::InterpreterPtr;
-use crate::pipelines::executor::ExecutorSettings;
-use crate::pipelines::executor::PipelinePullingExecutor;
 use crate::pipelines::processors::port::OutputPort;
 use crate::pipelines::processors::BlocksSource;
-<<<<<<< HEAD
-use crate::pipelines::processors::TransformCastSchema;
-=======
-use crate::pipelines::Pipeline;
->>>>>>> c5716cd5
 use crate::pipelines::PipelineBuildResult;
 use crate::pipelines::SourcePipeBuilder;
 use crate::sessions::QueryContext;
@@ -74,7 +58,7 @@
         }))
     }
 
-    fn check_schema_cast(&self, plan: &Plan) -> common_exception::Result<bool> {
+    fn check_schema_cast(&self, plan: &Plan) -> Result<bool> {
         let output_schema = &self.plan.schema;
         let select_schema = plan.schema();
 
@@ -137,53 +121,78 @@
                     );
                 }
                 InsertInputSource::SelectPlan(plan) => {
-<<<<<<< HEAD
-                    let select_interpreter = match &**plan {
+                    let table1 = table.clone();
+                    let (mut select_plan, select_column_bindings) = match plan.as_ref() {
                         Plan::Query {
                             s_expr,
                             metadata,
                             bind_context,
                             ..
-                        } => SelectInterpreterV2::try_create(
-                            self.ctx.clone(),
-                            *bind_context.clone(),
-                            *s_expr.clone(),
-                            metadata.clone(),
-                        ),
+                        } => {
+                            let builder1 =
+                                PhysicalPlanBuilder::new(metadata.clone(), self.ctx.clone());
+                            (builder1.build(s_expr).await?, bind_context.columns.clone())
+                        }
                         _ => unreachable!(),
                     };
 
-                    build_res = select_interpreter?.execute2().await?;
-
-                    if self.check_schema_cast(plan)? {
-                        let mut functions = Vec::with_capacity(self.plan.schema().fields().len());
-
-                        for (target_field, original_field) in self
-                            .plan
-                            .schema()
-                            .fields()
-                            .iter()
-                            .zip(plan.schema().fields().iter())
-                        {
-                            let target_type_name = target_field.data_type().name();
-                            let from_type = original_field.data_type().clone();
-                            let cast_function =
-                                CastFunction::create("cast", &target_type_name, from_type)?;
-                            functions.push(cast_function);
-                        }
-
-                        let func_ctx = self.ctx.try_get_function_context()?;
-                        build_res.main_pipeline.add_transform(
-                            |transform_input_port, transform_output_port| {
-                                TransformCastSchema::try_create(
-                                    transform_input_port,
-                                    transform_output_port,
-                                    self.plan.schema(),
-                                    functions.clone(),
-                                    func_ctx.clone(),
-                                )
-                            },
+                    table1.get_table_info();
+                    let catalog = self.plan.catalog.clone();
+                    let is_distributed_plan = select_plan.is_distributed_plan();
+
+                    let insert_select_plan = match select_plan {
+                        PhysicalPlan::Exchange(ref mut exchange) => {
+                            // insert can be dispatched to different nodes
+                            let input = exchange.input.clone();
+                            exchange.input = Box::new(PhysicalPlan::DistributedInsertSelect(
+                                Box::new(DistributedInsertSelect {
+                                    input,
+                                    catalog,
+                                    table_info: table1.get_table_info().clone(),
+                                    select_schema: plan.schema(),
+                                    select_column_bindings,
+                                    insert_schema: self.plan.schema(),
+                                    cast_needed: self.check_schema_cast(plan)?,
+                                }),
+                            ));
+                            select_plan
+                        }
+                        other_plan => {
+                            // insert should wait until all nodes finished
+                            PhysicalPlan::DistributedInsertSelect(Box::new(
+                                DistributedInsertSelect {
+                                    input: Box::new(other_plan),
+                                    catalog,
+                                    table_info: table1.get_table_info().clone(),
+                                    select_schema: plan.schema(),
+                                    select_column_bindings,
+                                    insert_schema: self.plan.schema(),
+                                    cast_needed: self.check_schema_cast(plan)?,
+                                },
+                            ))
+                        }
+                    };
+
+                    build_res = match is_distributed_plan {
+                        true => {
+                            build_schedule_pipepline(self.ctx.clone(), &insert_select_plan).await?
+                        }
+                        false => PipelineBuilder::create(self.ctx.clone())
+                            .finalize(&insert_select_plan)?,
+                    };
+
+                    if is_distributed_plan {
+                        append2table(
+                            self.ctx.clone(),
+                            table.clone(),
+                            plan.schema(),
+                            &mut build_res,
+                            self.plan.overwrite,
+                            true,
+                            true,
                         )?;
+
+                        return Ok(build_res);
                     }
                 }
             };
@@ -196,137 +205,8 @@
             &mut build_res,
             self.plan.overwrite,
             true,
+            false,
         )?;
-=======
-                    return self.schedule_insert_select(plan, table.clone()).await;
-                }
-            };
-        }
-
-        append2table(self.ctx.clone(), table.clone(), plan.schema(), build_res)?;
-        commit2table(self.ctx.clone(), table.clone(), self.plan.overwrite).await?;
-
-        Ok(Box::pin(DataBlockStream::create(
-            self.plan.schema(),
-            None,
-            vec![],
-        )))
-    }
-
-    fn check_schema_cast(&self, plan: &Plan) -> common_exception::Result<bool> {
-        let output_schema = &self.plan.schema;
-        let select_schema = plan.schema();
-
-        // validate schema
-        if select_schema.fields().len() < output_schema.fields().len() {
-            return Err(ErrorCode::BadArguments(
-                "Fields in select statement is less than expected",
-            ));
-        }
-
-        // check if cast needed
-        let cast_needed = select_schema != *output_schema;
-        Ok(cast_needed)
-    }
-
-    async fn schedule_insert_select(
-        &self,
-        plan: &Plan,
-        table: Arc<dyn Table>,
-    ) -> Result<SendableDataBlockStream> {
-        // select_plan is already distributed optimized
-        let (mut select_plan, select_column_bindings) = match plan {
-            Plan::Query {
-                s_expr,
-                metadata,
-                bind_context,
-                ..
-            } => {
-                let builder = PhysicalPlanBuilder::new(metadata.clone(), self.ctx.clone());
-                (builder.build(s_expr).await?, bind_context.columns.clone())
-            }
-            _ => unreachable!(),
-        };
-
-        table.get_table_info();
-        let catalog = self.plan.catalog.clone();
-        let is_distributed_plan = select_plan.is_distributed_plan();
-
-        let insert_select_plan = match select_plan {
-            PhysicalPlan::Exchange(ref mut exchange) => {
-                // insert can be dispatched to different nodes
-                let input = exchange.input.clone();
-                exchange.input = Box::new(PhysicalPlan::DistributedInsertSelect(Box::new(
-                    DistributedInsertSelect {
-                        input,
-                        catalog,
-                        table_info: table.get_table_info().clone(),
-                        select_schema: plan.schema(),
-                        select_column_bindings,
-                        insert_schema: self.plan.schema(),
-                        cast_needed: self.check_schema_cast(plan)?,
-                    },
-                )));
-                select_plan
-            }
-            other_plan => {
-                // insert should wait until all nodes finished
-                PhysicalPlan::DistributedInsertSelect(Box::new(DistributedInsertSelect {
-                    input: Box::new(other_plan),
-                    catalog,
-                    table_info: table.get_table_info().clone(),
-                    select_schema: plan.schema(),
-                    select_column_bindings,
-                    insert_schema: self.plan.schema(),
-                    cast_needed: self.check_schema_cast(plan)?,
-                }))
-            }
-        };
-
-        let mut build_res = if !is_distributed_plan {
-            let builder = PipelineBuilder::create(self.ctx.clone());
-            builder.finalize(&insert_select_plan)?
-        } else {
-            build_schedule_pipepline(self.ctx.clone(), &insert_select_plan).await?
-        };
-
-        let settings = self.ctx.get_settings();
-        let query_need_abort = self.ctx.query_need_abort();
-        let executor_settings = ExecutorSettings::try_create(&settings)?;
-        build_res.set_max_threads(settings.get_max_threads()? as usize);
-
-        let executor = PipelinePullingExecutor::from_pipelines(
-            query_need_abort,
-            build_res,
-            executor_settings,
-        )?;
-
-        let mut stream: SendableDataBlockStream =
-            Box::pin(ProcessorExecutorStream::create(executor)?);
-        while let Some(block) = stream.next().await {
-            block?;
-        }
-
-        commit2table(self.ctx.clone(), table.clone(), self.plan.overwrite).await?;
-
-        Ok(Box::pin(DataBlockStream::create(
-            self.plan.schema(),
-            None,
-            vec![],
-        )))
-    }
-}
-
-#[async_trait::async_trait]
-impl Interpreter for InsertInterpreterV2 {
-    fn name(&self) -> &str {
-        "InsertIntoInterpreter"
-    }
-
-    async fn execute(&self) -> Result<SendableDataBlockStream> {
-        self.execute_new().await
-    }
->>>>>>> c5716cd5
 
         Ok(build_res)
     }
