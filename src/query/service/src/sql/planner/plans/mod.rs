--- conflicted
+++ resolved
@@ -58,275 +58,6 @@
 pub use recluster_table::ReclusterTablePlan;
 pub use scalar::*;
 pub use share::*;
-<<<<<<< HEAD
 pub use sort::*;
 pub use union_all::UnionAll;
-=======
-pub use sort::Sort;
-pub use sort::SortItem;
-pub use union_all::UnionAll;
-pub use update::UpdatePlan;
-
-use super::BindContext;
-use crate::sql::optimizer::SExpr;
-
-#[derive(Clone, Debug)]
-pub enum Plan {
-    // `SELECT` statement
-    Query {
-        s_expr: Box<SExpr>,
-        metadata: MetadataRef,
-        bind_context: Box<BindContext>,
-        rewrite_kind: Option<RewriteKind>,
-    },
-
-    Explain {
-        kind: ExplainKind,
-        plan: Box<Plan>,
-    },
-    ExplainAst {
-        formatted_string: String,
-    },
-    ExplainSyntax {
-        formatted_sql: String,
-    },
-
-    // Copy
-    Copy(Box<CopyPlanV2>),
-
-    // Call
-    Call(Box<CallPlan>),
-
-    // Databases
-    ShowCreateDatabase(Box<ShowCreateDatabasePlan>),
-    CreateDatabase(Box<CreateDatabasePlan>),
-    DropDatabase(Box<DropDatabasePlan>),
-    UndropDatabase(Box<UndropDatabasePlan>),
-    RenameDatabase(Box<RenameDatabasePlan>),
-    UseDatabase(Box<UseDatabasePlan>),
-
-    // Tables
-    ShowCreateTable(Box<ShowCreateTablePlan>),
-    DescribeTable(Box<DescribeTablePlan>),
-    CreateTable(Box<CreateTablePlanV2>),
-    DropTable(Box<DropTablePlan>),
-    UndropTable(Box<UndropTablePlan>),
-    RenameTable(Box<RenameTablePlan>),
-    AlterTableClusterKey(Box<AlterTableClusterKeyPlan>),
-    DropTableClusterKey(Box<DropTableClusterKeyPlan>),
-    ReclusterTable(Box<ReclusterTablePlan>),
-    TruncateTable(Box<TruncateTablePlan>),
-    OptimizeTable(Box<OptimizeTablePlan>),
-    ExistsTable(Box<ExistsTablePlan>),
-
-    // Insert
-    Insert(Box<Insert>),
-    Delete(Box<DeletePlan>),
-    Update(Box<UpdatePlan>),
-
-    // Views
-    CreateView(Box<CreateViewPlan>),
-    AlterView(Box<AlterViewPlan>),
-    DropView(Box<DropViewPlan>),
-
-    // Account
-    AlterUser(Box<AlterUserPlan>),
-    CreateUser(Box<CreateUserPlan>),
-    DropUser(Box<DropUserPlan>),
-
-    // UDF
-    CreateUDF(Box<CreateUDFPlan>),
-    AlterUDF(Box<AlterUDFPlan>),
-    DropUDF(Box<DropUDFPlan>),
-
-    // Role
-    CreateRole(Box<CreateRolePlan>),
-    DropRole(Box<DropRolePlan>),
-    GrantRole(Box<GrantRolePlan>),
-    GrantPriv(Box<GrantPrivilegePlan>),
-    ShowGrants(Box<ShowGrantsPlan>),
-    RevokePriv(Box<RevokePrivilegePlan>),
-    RevokeRole(Box<RevokeRolePlan>),
-
-    // Stages
-    ListStage(Box<ListPlan>),
-    CreateStage(Box<CreateStagePlan>),
-    DropStage(Box<DropStagePlan>),
-    RemoveStage(Box<RemoveStagePlan>),
-
-    // Presign
-    Presign(Box<PresignPlan>),
-
-    // Set
-    SetVariable(Box<SettingPlan>),
-    Kill(Box<KillPlan>),
-
-    // Share
-    CreateShare(Box<CreateSharePlan>),
-    DropShare(Box<DropSharePlan>),
-    GrantShareObject(Box<GrantShareObjectPlan>),
-    RevokeShareObject(Box<RevokeShareObjectPlan>),
-    AlterShareTenants(Box<AlterShareTenantsPlan>),
-    DescShare(Box<DescSharePlan>),
-    ShowShares(Box<ShowSharesPlan>),
-    ShowObjectGrantPrivileges(Box<ShowObjectGrantPrivilegesPlan>),
-    ShowGrantTenantsOfShare(Box<ShowGrantTenantsOfSharePlan>),
-}
-
-#[derive(Clone, Debug)]
-pub enum RewriteKind {
-    ShowSettings,
-    ShowMetrics,
-    ShowProcessList,
-    ShowEngines,
-
-    ShowDatabases,
-    ShowTables,
-    ShowTablesStatus,
-
-    ShowFunctions,
-
-    ShowUsers,
-    ShowStages,
-    DescribeStage,
-    ShowRoles,
-}
-
-impl Display for Plan {
-    fn fmt(&self, f: &mut std::fmt::Formatter<'_>) -> std::fmt::Result {
-        match self {
-            Plan::Query { .. } => write!(f, "Query"),
-            Plan::Copy(_) => write!(f, "Copy"),
-            Plan::Explain { .. } => write!(f, "Explain"),
-            Plan::ShowCreateDatabase(_) => write!(f, "ShowCreateDatabase"),
-            Plan::CreateDatabase(_) => write!(f, "CreateDatabase"),
-            Plan::DropDatabase(_) => write!(f, "DropDatabase"),
-            Plan::UndropDatabase(_) => write!(f, "UndropDatabase"),
-            Plan::UseDatabase(_) => write!(f, "UseDatabase"),
-            Plan::RenameDatabase(_) => write!(f, "RenameDatabase"),
-            Plan::ShowCreateTable(_) => write!(f, "ShowCreateTable"),
-            Plan::DescribeTable(_) => write!(f, "DescribeTable"),
-            Plan::CreateTable(_) => write!(f, "CreateTable"),
-            Plan::DropTable(_) => write!(f, "DropTable"),
-            Plan::UndropTable(_) => write!(f, "UndropTable"),
-            Plan::RenameTable(_) => write!(f, "RenameTable"),
-            Plan::AlterTableClusterKey(_) => write!(f, "AlterTableClusterKey"),
-            Plan::DropTableClusterKey(_) => write!(f, "DropTableClusterKey"),
-            Plan::ReclusterTable(_) => write!(f, "ReclusterTable"),
-            Plan::TruncateTable(_) => write!(f, "TruncateTable"),
-            Plan::OptimizeTable(_) => write!(f, "OptimizeTable"),
-            Plan::ExistsTable(_) => write!(f, "ExistsTable"),
-            Plan::CreateView(_) => write!(f, "CreateView"),
-            Plan::AlterView(_) => write!(f, "AlterView"),
-            Plan::DropView(_) => write!(f, "DropView"),
-            Plan::AlterUser(_) => write!(f, "AlterUser"),
-            Plan::CreateUser(_) => write!(f, "CreateUser"),
-            Plan::DropUser(_) => write!(f, "DropUser"),
-            Plan::CreateRole(_) => write!(f, "CreateRole"),
-            Plan::DropRole(_) => write!(f, "DropRole"),
-            Plan::ListStage(_) => write!(f, "ListStage"),
-            Plan::CreateStage(_) => write!(f, "CreateStage"),
-            Plan::DropStage(_) => write!(f, "DropStage"),
-            Plan::RemoveStage(_) => write!(f, "RemoveStage"),
-            Plan::GrantRole(_) => write!(f, "GrantRole"),
-            Plan::GrantPriv(_) => write!(f, "GrantPriv"),
-            Plan::ShowGrants(_) => write!(f, "ShowGrants"),
-            Plan::RevokePriv(_) => write!(f, "RevokePriv"),
-            Plan::RevokeRole(_) => write!(f, "RevokeRole"),
-            Plan::CreateUDF(_) => write!(f, "CreateUDF"),
-            Plan::AlterUDF(_) => write!(f, "AlterUDF"),
-            Plan::DropUDF(_) => write!(f, "DropUDF"),
-            Plan::Insert(_) => write!(f, "Insert"),
-            Plan::Delete(_) => write!(f, "Delete"),
-            Plan::Update(_) => write!(f, "Update"),
-            Plan::Call(_) => write!(f, "Call"),
-            Plan::Presign(_) => write!(f, "Presign"),
-            Plan::SetVariable(_) => write!(f, "SetVariable"),
-            Plan::Kill(_) => write!(f, "Kill"),
-            Plan::CreateShare(_) => write!(f, "CreateShare"),
-            Plan::DropShare(_) => write!(f, "DropShare"),
-            Plan::GrantShareObject(_) => write!(f, "GrantShareObject"),
-            Plan::RevokeShareObject(_) => write!(f, "RevokeShareObject"),
-            Plan::AlterShareTenants(_) => write!(f, "AlterShareTenants"),
-            Plan::DescShare(_) => write!(f, "DescShare"),
-            Plan::ShowShares(_) => write!(f, "ShowShares"),
-            Plan::ShowObjectGrantPrivileges(_) => write!(f, "ShowObjectGrantPrivileges"),
-            Plan::ShowGrantTenantsOfShare(_) => write!(f, "ShowGrantTenantsOfShare"),
-            Plan::ExplainAst { .. } => write!(f, "ExplainAst"),
-            Plan::ExplainSyntax { .. } => write!(f, "ExplainSyntax"),
-        }
-    }
-}
-
-// TODO the schema is not completed
-impl Plan {
-    pub fn schema(&self) -> DataSchemaRef {
-        match self {
-            Plan::Query {
-                s_expr: _,
-                metadata: _,
-                bind_context,
-                ..
-            } => bind_context.output_schema(),
-            Plan::Explain { .. } | Plan::ExplainAst { .. } | Plan::ExplainSyntax { .. } => {
-                DataSchemaRefExt::create(vec![DataField::new("explain", StringType::new_impl())])
-            }
-            Plan::Copy(_) => Arc::new(DataSchema::empty()),
-            Plan::ShowCreateDatabase(plan) => plan.schema(),
-            Plan::CreateDatabase(plan) => plan.schema(),
-            Plan::UseDatabase(_) => Arc::new(DataSchema::empty()),
-            Plan::DropDatabase(plan) => plan.schema(),
-            Plan::UndropDatabase(plan) => plan.schema(),
-            Plan::RenameDatabase(plan) => plan.schema(),
-            Plan::ShowCreateTable(plan) => plan.schema(),
-            Plan::DescribeTable(plan) => plan.schema(),
-            Plan::CreateTable(plan) => plan.schema(),
-            Plan::DropTable(plan) => plan.schema(),
-            Plan::UndropTable(plan) => plan.schema(),
-            Plan::RenameTable(plan) => plan.schema(),
-            Plan::AlterTableClusterKey(plan) => plan.schema(),
-            Plan::DropTableClusterKey(plan) => plan.schema(),
-            Plan::ReclusterTable(plan) => plan.schema(),
-            Plan::TruncateTable(plan) => plan.schema(),
-            Plan::OptimizeTable(plan) => plan.schema(),
-            Plan::ExistsTable(plan) => plan.schema(),
-            Plan::CreateView(plan) => plan.schema(),
-            Plan::AlterView(plan) => plan.schema(),
-            Plan::DropView(plan) => plan.schema(),
-            Plan::AlterUser(plan) => plan.schema(),
-            Plan::CreateUser(plan) => plan.schema(),
-            Plan::DropUser(plan) => plan.schema(),
-            Plan::CreateRole(plan) => plan.schema(),
-            Plan::DropRole(plan) => plan.schema(),
-            Plan::GrantRole(plan) => plan.schema(),
-            Plan::GrantPriv(plan) => plan.schema(),
-            Plan::ShowGrants(plan) => plan.schema(),
-            Plan::ListStage(plan) => plan.schema(),
-            Plan::CreateStage(plan) => plan.schema(),
-            Plan::DropStage(plan) => plan.schema(),
-            Plan::RemoveStage(plan) => plan.schema(),
-            Plan::RevokePriv(_) => Arc::new(DataSchema::empty()),
-            Plan::RevokeRole(_) => Arc::new(DataSchema::empty()),
-            Plan::CreateUDF(_) => Arc::new(DataSchema::empty()),
-            Plan::AlterUDF(_) => Arc::new(DataSchema::empty()),
-            Plan::DropUDF(_) => Arc::new(DataSchema::empty()),
-            Plan::Insert(plan) => plan.schema(),
-            Plan::Delete(_) => Arc::new(DataSchema::empty()),
-            Plan::Update(_) => Arc::new(DataSchema::empty()),
-            Plan::Call(_) => Arc::new(DataSchema::empty()),
-            Plan::Presign(plan) => plan.schema(),
-            Plan::SetVariable(plan) => plan.schema(),
-            Plan::Kill(_) => Arc::new(DataSchema::empty()),
-            Plan::CreateShare(plan) => plan.schema(),
-            Plan::DropShare(plan) => plan.schema(),
-            Plan::GrantShareObject(plan) => plan.schema(),
-            Plan::RevokeShareObject(plan) => plan.schema(),
-            Plan::AlterShareTenants(plan) => plan.schema(),
-            Plan::DescShare(plan) => plan.schema(),
-            Plan::ShowShares(plan) => plan.schema(),
-            Plan::ShowObjectGrantPrivileges(plan) => plan.schema(),
-            Plan::ShowGrantTenantsOfShare(plan) => plan.schema(),
-        }
-    }
-}
->>>>>>> 7c5803d3
+pub use update::UpdatePlan;