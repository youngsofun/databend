--- conflicted
+++ resolved
@@ -239,7 +239,7 @@
                     table = self.ctx.get_table(&db_name, table_name.as_str())?;
                 }
 
-<<<<<<< HEAD
+                let schema = table.schema()?;
                 let scan = PlanBuilder::scan(
                     &db_name,
                     &table_name,
@@ -249,12 +249,6 @@
                     None,
                 )?
                 .build()?;
-=======
-                let schema = table.schema()?;
-                let scan =
-                    PlanBuilder::scan(&db_name, &table_name, schema.as_ref(), None, table_args)?
-                        .build()?;
->>>>>>> 40ada786
                 let datasource_plan = table.read_plan(self.ctx.clone(), scan)?;
                 Ok(PlanNode::ReadSource(datasource_plan))
             }
