// Copyright 2020-2021 The Datafuse Authors.
//
// SPDX-License-Identifier: Apache-2.0.

use common_exception::Result;
use common_runtime::tokio;

use crate::clusters::Cluster;
use crate::configs::Config;
use crate::optimizers::optimizer_scatters::ScattersOptimizer;
use crate::optimizers::Optimizer;
use crate::sql::PlanParser;

#[tokio::test(flavor = "multi_thread", worker_threads = 1)]
async fn test_scatter_optimizer() -> Result<()> {
    #[allow(dead_code)]
    struct Test {
        name: &'static str,
        query: &'static str,
        expect: &'static str,
    }

    let tests = vec![
        Test {
            name: "Scalar query",
            query: "SELECT 1",
            expect: "\
<<<<<<< HEAD
            Projection: 1:UInt64\
            \n  Expression: 1:UInt64 (Before Projection)\
            \n    ReadDataSource: scan partitions: [1], scan schema: [dummy:UInt8], statistics: [read_rows: 1, read_bytes: 1]",
=======
            Projection: 1:UInt8\
            \n  Expression: 1:UInt8 (Before Projection)\
            \n    ReadDataSource: scan partitions: [1], scan schema: [dummy:UInt8], statistics: [read_rows: 0, read_bytes: 0]",
>>>>>>> 1d83d234
        },
        Test {
            name: "Small local table query",
            query: "SELECT number FROM numbers_local(100)",
            expect: "\
            Projection: number:UInt64\
            \n  ReadDataSource: scan partitions: [8], scan schema: [number:UInt64], statistics: [read_rows: 100, read_bytes: 800]",
        },
        Test {
            name: "Small local table aggregate query with group by key",
            query: "SELECT SUM(number) FROM numbers_local(100) GROUP BY number % 3",
            expect: "\
            Projection: SUM(number):UInt64\
            \n  AggregatorFinal: groupBy=[[(number % 3)]], aggr=[[SUM(number)]]\
            \n    AggregatorPartial: groupBy=[[(number % 3)]], aggr=[[SUM(number)]]\
            \n      Expression: (number % 3):UInt8, number:UInt64 (Before GroupBy)\
            \n        ReadDataSource: scan partitions: [8], scan schema: [number:UInt64], statistics: [read_rows: 100, read_bytes: 800]",
        },
        Test {
            name: "Small local table aggregate query with group by keys",
            query: "SELECT SUM(number) FROM numbers_local(100) GROUP BY number % 3, number % 2",
            expect: "\
            Projection: SUM(number):UInt64\
            \n  AggregatorFinal: groupBy=[[(number % 3), (number % 2)]], aggr=[[SUM(number)]]\
            \n    AggregatorPartial: groupBy=[[(number % 3), (number % 2)]], aggr=[[SUM(number)]]\
            \n      Expression: (number % 3):UInt8, (number % 2):UInt8, number:UInt64 (Before GroupBy)\
            \n        ReadDataSource: scan partitions: [8], scan schema: [number:UInt64], statistics: [read_rows: 100, read_bytes: 800]",
        },
        Test {
            name: "Small local table aggregate query without group by",
            query: "SELECT SUM(number) FROM numbers_local(100)",
            expect: "\
            Projection: SUM(number):UInt64\
            \n  AggregatorFinal: groupBy=[[]], aggr=[[SUM(number)]]\
            \n    AggregatorPartial: groupBy=[[]], aggr=[[SUM(number)]]\
            \n      ReadDataSource: scan partitions: [8], scan schema: [number:UInt64], statistics: [read_rows: 100, read_bytes: 800]",
        },
        Test {
            name: "Large local table query",
            query: "SELECT number FROM numbers_local(100000000)",
            expect: "\
            RedistributeStage[expr: 0]\
            \n  Projection: number:UInt64\
            \n  RedistributeStage[expr: blockNumber()]\
            \n    ReadDataSource: scan partitions: [8], scan schema: [number:UInt64], statistics: [read_rows: 100000000, read_bytes: 800000000]",
        },
        Test {
            name: "Large local table aggregate query with group by key",
            query: "SELECT SUM(number) FROM numbers_local(100000000) GROUP BY number % 3",
            expect: "\
            RedistributeStage[expr: 0]\
            \n  Projection: SUM(number):UInt64\
            \n  AggregatorFinal: groupBy=[[(number % 3)]], aggr=[[SUM(number)]]\
            \n    RedistributeStage[expr: sipHash(_group_by_key)]\
            \n      AggregatorPartial: groupBy=[[(number % 3)]], aggr=[[SUM(number)]]\
            \n        Expression: (number % 3):UInt8, number:UInt64 (Before GroupBy)\
            \n          RedistributeStage[expr: blockNumber()]\
            \n            ReadDataSource: scan partitions: [8], scan schema: [number:UInt64], statistics: [read_rows: 100000000, read_bytes: 800000000]",
        },
        Test {
            name: "Large local table aggregate query with group by keys",
            query: "SELECT SUM(number) FROM numbers_local(100000000) GROUP BY number % 3, number % 2",
            expect: "\
            RedistributeStage[expr: 0]\
            \n  Projection: SUM(number):UInt64\
            \n  AggregatorFinal: groupBy=[[(number % 3), (number % 2)]], aggr=[[SUM(number)]]\
            \n    RedistributeStage[expr: sipHash(_group_by_key)]\
            \n      AggregatorPartial: groupBy=[[(number % 3), (number % 2)]], aggr=[[SUM(number)]]\
            \n        Expression: (number % 3):UInt8, (number % 2):UInt8, number:UInt64 (Before GroupBy)\
            \n          RedistributeStage[expr: blockNumber()]\
            \n            ReadDataSource: scan partitions: [8], scan schema: [number:UInt64], statistics: [read_rows: 100000000, read_bytes: 800000000]",
        },
        Test {
            name: "Large local table aggregate query without group by",
            query: "SELECT SUM(number) FROM numbers_local(100000000)",
            expect: "\
            Projection: SUM(number):UInt64\
            \n  AggregatorFinal: groupBy=[[]], aggr=[[SUM(number)]]\
            \n    RedistributeStage[expr: 0]\
            \n      AggregatorPartial: groupBy=[[]], aggr=[[SUM(number)]]\
            \n        RedistributeStage[expr: blockNumber()]\
            \n          ReadDataSource: scan partitions: [8], scan schema: [number:UInt64], statistics: [read_rows: 100000000, read_bytes: 800000000]",
        },
        Test {
            name: "Large cluster table query",
            query: "SELECT number FROM numbers(100000000)",
            expect: "\
            RedistributeStage[expr: 0]\
            \n  Projection: number:UInt64\
            \n  ReadDataSource: scan partitions: [8], scan schema: [number:UInt64], statistics: [read_rows: 100000000, read_bytes: 800000000]",
        },
        Test {
            name: "Large cluster table aggregate query with group by key",
            query: "SELECT SUM(number) FROM numbers(100000000) GROUP BY number % 3",
            expect: "\
            RedistributeStage[expr: 0]\
            \n  Projection: SUM(number):UInt64\
            \n  AggregatorFinal: groupBy=[[(number % 3)]], aggr=[[SUM(number)]]\
            \n    RedistributeStage[expr: sipHash(_group_by_key)]\
            \n      AggregatorPartial: groupBy=[[(number % 3)]], aggr=[[SUM(number)]]\
            \n        Expression: (number % 3):UInt8, number:UInt64 (Before GroupBy)\
            \n          ReadDataSource: scan partitions: [8], scan schema: [number:UInt64], statistics: [read_rows: 100000000, read_bytes: 800000000]",
        },
        Test {
            name: "Large cluster table aggregate query with group by keys",
            query: "SELECT SUM(number) FROM numbers(100000000) GROUP BY number % 3, number % 2",
            expect: "\
            RedistributeStage[expr: 0]\
            \n  Projection: SUM(number):UInt64\
            \n  AggregatorFinal: groupBy=[[(number % 3), (number % 2)]], aggr=[[SUM(number)]]\
            \n    RedistributeStage[expr: sipHash(_group_by_key)]\
            \n      AggregatorPartial: groupBy=[[(number % 3), (number % 2)]], aggr=[[SUM(number)]]\
            \n        Expression: (number % 3):UInt8, (number % 2):UInt8, number:UInt64 (Before GroupBy)\
            \n          ReadDataSource: scan partitions: [8], scan schema: [number:UInt64], statistics: [read_rows: 100000000, read_bytes: 800000000]",
        },
        Test {
            name: "Large cluster table aggregate query without group by",
            query: "SELECT SUM(number) FROM numbers(100000000)",
            expect: "\
            Projection: SUM(number):UInt64\
            \n  AggregatorFinal: groupBy=[[]], aggr=[[SUM(number)]]\
            \n    RedistributeStage[expr: 0]\
            \n      AggregatorPartial: groupBy=[[]], aggr=[[SUM(number)]]\
            \n        ReadDataSource: scan partitions: [8], scan schema: [number:UInt64], statistics: [read_rows: 100000000, read_bytes: 800000000]",
        }
    ];

    for test in tests {
        let ctx = crate::tests::try_create_context()?;
        let cluster = Cluster::create_global(Config::default())?;
        cluster
            .add_node(
                &String::from("Github"),
                1,
                &String::from("www.github.com:9090"),
            )
            .await?;

        ctx.with_cluster(cluster.clone())?;
        let plan = PlanParser::create(ctx.clone()).build_from_sql(test.query)?;

        let mut optimizer = ScattersOptimizer::create(ctx);
        let optimized = optimizer.optimize(&plan)?;
        let actual = format!("{:?}", optimized);
        assert_eq!(test.expect, actual, "{:#?}", test.name);
    }

    Ok(())
}<|MERGE_RESOLUTION|>--- conflicted
+++ resolved
@@ -25,15 +25,9 @@
             name: "Scalar query",
             query: "SELECT 1",
             expect: "\
-<<<<<<< HEAD
-            Projection: 1:UInt64\
-            \n  Expression: 1:UInt64 (Before Projection)\
-            \n    ReadDataSource: scan partitions: [1], scan schema: [dummy:UInt8], statistics: [read_rows: 1, read_bytes: 1]",
-=======
             Projection: 1:UInt8\
             \n  Expression: 1:UInt8 (Before Projection)\
-            \n    ReadDataSource: scan partitions: [1], scan schema: [dummy:UInt8], statistics: [read_rows: 0, read_bytes: 0]",
->>>>>>> 1d83d234
+            \n    ReadDataSource: scan partitions: [1], scan schema: [dummy:UInt8], statistics: [read_rows: 1, read_bytes: 1]",
         },
         Test {
             name: "Small local table query",
