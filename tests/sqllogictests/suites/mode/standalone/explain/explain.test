statement ok
drop table if exists t1 all

statement ok
drop table if exists t2 all

statement ok
create table t1 as select number as a, number as b from numbers(1)

statement ok
create table t2 as select number as a, number as b from numbers(5)

query T
explain select t1.a from t1 where a > 0
----
Filter
├── filters: [gt(t1.a (#0), 0)]
├── estimated rows: 0.33
└── TableScan
    ├── table: default.default.t1
    ├── read rows: 0
    ├── read bytes: 0
    ├── partitions total: 1
    ├── partitions scanned: 0
    ├── pruning stats: [segments: <range pruning: 1 to 0>, blocks: <range pruning: 0 to 0, bloom pruning: 0 to 0>]
    ├── push downs: [filters: [gt(t1.a (#0), 0)], limit: NONE]
    ├── output columns: [a]
    └── estimated rows: 1.00

query T
explain select * from t1, t2 where (t1.a = t2.a and t1.a > 3) or (t1.a = t2.a and t2.a > 5 and t1.a > 1)
----
Filter
<<<<<<< HEAD
├── filters: [or(gt(t1.a (#0), 3), and(gt(t2.a (#2), 5), gt(t1.a (#0), 1)))]
├── estimated rows: 0.19
=======
├── filters: [or(gt(t1.a (#0), to_uint64(3)), and(gt(t2.a (#2), to_uint64(5)), gt(t1.a (#0), to_uint64(1))))]
├── estimated rows: 0.14
>>>>>>> 334e69a2
└── HashJoin
    ├── join type: INNER
    ├── build keys: [t1.a (#0)]
    ├── probe keys: [t2.a (#2)]
    ├── filters: []
    ├── estimated rows: 0.43
    ├── Filter(Build)
    │   ├── filters: [or(gt(t1.a (#0), 3), gt(t1.a (#0), 1))]
    │   ├── estimated rows: 0.56
    │   └── TableScan
    │       ├── table: default.default.t1
    │       ├── read rows: 0
    │       ├── read bytes: 0
    │       ├── partitions total: 1
    │       ├── partitions scanned: 0
    │       ├── pruning stats: [segments: <range pruning: 1 to 0>, blocks: <range pruning: 0 to 0, bloom pruning: 0 to 0>]
    │       ├── push downs: [filters: [or(gt(t1.a (#0), 3), gt(t1.a (#0), 1))], limit: NONE]
    │       └── estimated rows: 1.00
    └── Filter(Probe)
        ├── filters: [or(gt(t2.a (#2), to_uint64(3)), gt(t2.a (#2), to_uint64(1)))]
        ├── estimated rows: 3.12
        └── TableScan
            ├── table: default.default.t2
            ├── read rows: 5
            ├── read bytes: 108
            ├── partitions total: 1
            ├── partitions scanned: 1
            ├── pruning stats: [segments: <range pruning: 1 to 1>, blocks: <range pruning: 1 to 1, bloom pruning: 0 to 0>]
            ├── push downs: [filters: [or(gt(t2.a (#2), 3), gt(t2.a (#2), 1))], limit: NONE]
            └── estimated rows: 5.00

query T
explain select * from t1, t2 where (t1.a = t2.a and t1.a > 3) or (t1.a = t2.a)
----
HashJoin
├── join type: INNER
├── build keys: [t1.a (#0)]
├── probe keys: [t2.a (#2)]
├── filters: []
├── estimated rows: 1.00
├── TableScan(Build)
│   ├── table: default.default.t1
│   ├── read rows: 1
│   ├── read bytes: 78
│   ├── partitions total: 1
│   ├── partitions scanned: 1
│   ├── pruning stats: [segments: <range pruning: 1 to 1>, blocks: <range pruning: 1 to 1, bloom pruning: 0 to 0>]
│   ├── push downs: [filters: [], limit: NONE]
│   └── estimated rows: 1.00
└── TableScan(Probe)
    ├── table: default.default.t2
    ├── read rows: 5
    ├── read bytes: 108
    ├── partitions total: 1
    ├── partitions scanned: 1
    ├── pruning stats: [segments: <range pruning: 1 to 1>, blocks: <range pruning: 1 to 1, bloom pruning: 0 to 0>]
    ├── push downs: [filters: [], limit: NONE]
    └── estimated rows: 5.00

query T
explain raw select * from t1, t2 where (t1.a = t2.a and t1.a > 3) or (t1.a = t2.a)
----
EvalScalar
├── scalars: [t1.a (#0), t1.b (#1), t2.a (#2), t2.b (#3)]
└── Filter
    ├── filters: [((t1.a (#0) eq t2.a (#2)) AND (t1.a (#0) gt 3_u8)) OR (t1.a (#0) eq t2.a (#2))]
    └── CrossJoin
        ├── equi conditions: []
        ├── non-equi conditions: []
        ├── LogicalGet
        │   ├── table: default.default.t1
        │   ├── filters: []
        │   ├── order by: []
        │   └── limit: NONE
        └── LogicalGet
            ├── table: default.default.t2
            ├── filters: []
            ├── order by: []
            └── limit: NONE

query T
explain raw select * from t1 inner join t2 on t1.a = t2.a and t1.b = t2.b and t1.a > 2
----
EvalScalar
├── scalars: [t1.a (#0), t1.b (#1), t2.a (#2), t2.b (#3)]
└── HashJoin: INNER
    ├── equi conditions: [(t1.a (#0) eq t2.a (#2)) AND (t1.b (#1) eq t2.b (#3))]
    ├── non-equi conditions: []
    ├── Filter
    │   ├── filters: [t1.a (#0) gt 2_u8]
    │   └── LogicalGet
    │       ├── table: default.default.t1
    │       ├── filters: []
    │       ├── order by: []
    │       └── limit: NONE
    └── LogicalGet
        ├── table: default.default.t2
        ├── filters: []
        ├── order by: []
        └── limit: NONE

query T
explain syntax select 1, 'ab', [1,2,3], (1, 'a')
----
SELECT
    1,
    'ab',
    [1, 2, 3],
    (1, 'a')

query T
explain syntax select a, sum(b) as sum from t1 where a in (1, 2) and b > 0 and b < 100 group by a order by a
----
SELECT
    a,
    sum(b) AS sum
FROM
    t1
WHERE
    (
        (
            a IN (1, 2)
            AND (b > 0)
        )
        AND (b < 100)
    )
GROUP BY a
ORDER BY a

query T
explain syntax select * from t1 inner join t2 on t1.a = t2.a and t1.b = t2.b and t1.a > 2
----
SELECT *
FROM
    t1
    INNER JOIN t2 ON (
        (
            (t1.a = t2.a)
            AND (t1.b = t2.b)
        )
        AND (t1.a > 2)
    )

query T
explain syntax delete from t1 where a > 100 and b > 1 and b < 10
----
DELETE FROM
    t1
WHERE
    (
        (
            (a > 100)
            AND (b > 1)
        )
        AND (b < 10)
    )

skipif clickhouse
query T
explain syntax copy into t1 from 's3://mybucket/data.csv' file_format = ( type = CSV field_delimiter = ',' record_delimiter = '\n' skip_header = 1) size_limit=10
----
COPY
INTO t1
FROM 's3://mybucket/data.csv'
FILE_FORMAT = (
    field_delimiter = ",",
    record_delimiter = "\n",
    skip_header = "1",
    type = "CSV"
)
SIZE_LIMIT = 10
PURGE = false

skipif clickhouse
query T
explain syntax copy into 's3://mybucket/data.csv' from t1 file_format = ( type = CSV field_delimiter = ',' record_delimiter = '\n' skip_header = 1) size_limit=10
----
COPY
INTO 's3://mybucket/data.csv'
FROM t1
FILE_FORMAT = (
    field_delimiter = ",",
    record_delimiter = "\n",
    skip_header = "1",
    type = "CSV"
)
SIZE_LIMIT = 10
PURGE = false

query T
explain syntax create table t3(a int64, b uint64, c float64, d string, e array(int32), f tuple(f1 bool, f2 string)) engine=fuse cluster by (a, b, c) comment='test' compression='LZ4'
----
CREATE TABLE t3 (
    a Int64 NOT NULL,
    b UInt64 NOT NULL,
    c Float64 NOT NULL,
    d STRING NOT NULL,
    e ARRAY(Int32) NOT NULL,
    f TUPLE(f1 BOOLEAN, f2 STRING) NOT NULL
) ENGINE = FUSE
CLUSTER BY (
    a,
    b,
    c
)
comment = 'test',
compression = 'LZ4'

query T
explain syntax create view v as select number % 3 as a from numbers(100) where number > 10
----
CREATE VIEW v
AS
    SELECT (number % 3) AS a
    FROM
        numbers(100)
    WHERE
        (number > 10)

query T
explain ast select 1, 'ab', [1,2,3] as a, (1, 'a') as t
----
Query (children 1)
└── QueryBody (children 1)
    └── SelectQuery (children 1)
        └── SelectList (children 4)
            ├── Target (children 1)
            │   └── Literal Integer(1)
            ├── Target (children 1)
            │   └── Literal String("ab")
            ├── Target (alias a) (children 1)
            │   └── Literal Array (children 3)
            │       ├── Literal Integer(1)
            │       ├── Literal Integer(2)
            │       └── Literal Integer(3)
            └── Target (alias t) (children 1)
                └── Literal Tuple (children 2)
                    ├── Literal Integer(1)
                    └── Literal String("a")

query T
explain ast select case when a > 1 then 'x' when a < 10 then 'y' else 'z' end from t1
----
Query (children 1)
└── QueryBody (children 1)
    └── SelectQuery (children 2)
        ├── SelectList (children 1)
        │   └── Target (children 1)
        │       └── Function Case (children 3)
        │           ├── Conditions (children 2)
        │           │   ├── Function > (children 2)
        │           │   │   ├── ColumnIdentifier a
        │           │   │   └── Literal Integer(1)
        │           │   └── Function < (children 2)
        │           │       ├── ColumnIdentifier a
        │           │       └── Literal Integer(10)
        │           ├── Results (children 2)
        │           │   ├── Literal String("x")
        │           │   └── Literal String("y")
        │           └── ElseResult (children 1)
        │               └── Literal String("z")
        └── TableList (children 1)
            └── TableIdentifier t1

query T
explain ast select a, sum(b) as sum from t1 where a in (1, 2) and b > 0 and b < 100 group by a order by a limit 3
----
Query (children 3)
├── QueryBody (children 1)
│   └── SelectQuery (children 4)
│       ├── SelectList (children 2)
│       │   ├── Target (children 1)
│       │   │   └── ColumnIdentifier a
│       │   └── Target (alias sum) (children 1)
│       │       └── Function sum (children 1)
│       │           └── ColumnIdentifier b
│       ├── TableList (children 1)
│       │   └── TableIdentifier t1
│       ├── Where (children 1)
│       │   └── Function AND (children 2)
│       │       ├── Function AND (children 2)
│       │       │   ├── Function In (children 2)
│       │       │   │   ├── ColumnIdentifier a
│       │       │   │   └── List (children 2)
│       │       │   │       ├── Literal Integer(1)
│       │       │   │       └── Literal Integer(2)
│       │       │   └── Function > (children 2)
│       │       │       ├── ColumnIdentifier b
│       │       │       └── Literal Integer(0)
│       │       └── Function < (children 2)
│       │           ├── ColumnIdentifier b
│       │           └── Literal Integer(100)
│       └── GroupByList (children 1)
│           └── ColumnIdentifier a
├── OrderByList (children 1)
│   └── OrderByElement (children 1)
│       └── ColumnIdentifier a
└── LimitList (children 1)
    └── Literal Integer(3)

query T
explain ast select * from t1 inner join t2 on t1.a = t2.a and t1.b = t2.b and t1.a > 2
----
Query (children 1)
└── QueryBody (children 1)
    └── SelectQuery (children 2)
        ├── SelectList (children 1)
        │   └── Target *
        └── TableList (children 1)
            └── TableJoin (children 1)
                └── Join (children 3)
                    ├── TableIdentifier t1
                    ├── TableIdentifier t2
                    └── ConditionOn (children 1)
                        └── Function AND (children 2)
                            ├── Function AND (children 2)
                            │   ├── Function = (children 2)
                            │   │   ├── ColumnIdentifier t1.a
                            │   │   └── ColumnIdentifier t2.a
                            │   └── Function = (children 2)
                            │       ├── ColumnIdentifier t1.b
                            │       └── ColumnIdentifier t2.b
                            └── Function > (children 2)
                                ├── ColumnIdentifier t1.a
                                └── Literal Integer(2)

query T
explain ast with cte (a, b) as (select 1, 2 union all select 3, 4) select a, b from cte
----
Query (children 2)
├── With (children 1)
│   └── CTE (alias cte(a, b)) (children 1)
│       └── Query (children 1)
│           └── QueryBody (children 1)
│               └── SetOperation Union (children 2)
│                   ├── QueryBody (children 1)
│                   │   └── SelectQuery (children 1)
│                   │       └── SelectList (children 2)
│                   │           ├── Target (children 1)
│                   │           │   └── Literal Integer(1)
│                   │           └── Target (children 1)
│                   │               └── Literal Integer(2)
│                   └── QueryBody (children 1)
│                       └── SelectQuery (children 1)
│                           └── SelectList (children 2)
│                               ├── Target (children 1)
│                               │   └── Literal Integer(3)
│                               └── Target (children 1)
│                                   └── Literal Integer(4)
└── QueryBody (children 1)
    └── SelectQuery (children 2)
        ├── SelectList (children 2)
        │   ├── Target (children 1)
        │   │   └── ColumnIdentifier a
        │   └── Target (children 1)
        │       └── ColumnIdentifier b
        └── TableList (children 1)
            └── TableIdentifier cte

query T
explain ast insert into t1 (a, b) values (1, 2),(3, 4)
----
Insert (children 3)
├── TableIdentifier t1
├── Columns (children 2)
│   ├── Identifier a
│   └── Identifier b
└── Source (children 1)
    └── ValueSource

query T
explain ast delete from t1 where a > 100 and b > 1 and b < 10
----
Delete (children 2)
├── TableIdentifier t1
└── Function AND (children 2)
    ├── Function AND (children 2)
    │   ├── Function > (children 2)
    │   │   ├── ColumnIdentifier a
    │   │   └── Literal Integer(100)
    │   └── Function > (children 2)
    │       ├── ColumnIdentifier b
    │       └── Literal Integer(1)
    └── Function < (children 2)
        ├── ColumnIdentifier b
        └── Literal Integer(10)

skipif clickhouse
query T
explain ast copy into t1 from 's3://mybucket/data.csv' file_format = ( type = CSV field_delimiter = ',' record_delimiter = '\n' skip_header = 1) size_limit=10
----
Copy (children 5)
├── CopyUnit (children 1)
│   └── UriLocation 's3://mybucket/data.csv'
├── CopyUnit (children 1)
│   └── TableIdentifier t1
├── FileFormats (children 4)
│   ├── FileFormat field_delimiter = ","
│   ├── FileFormat record_delimiter = "\n"
│   ├── FileFormat skip_header = "1"
│   └── FileFormat type = "CSV"
├── SizeLimit 10
└── Purge false

query T
explain ast create database db1 engine=default
----
CreateDatabase (children 2)
├── DatabaseIdentifier db1
└── DatabaseEngine DEFAULT

query T
explain ast create table t3(a int64, b uint64, c float64, d string, e array(int32), f tuple(f1 bool, f2 string)) engine=fuse cluster by (a, b, c) comment='test' compression='LZ4'
----
CreateTable (children 5)
├── TableIdentifier t3
├── ColumnsDefinition (children 6)
│   ├── ColumnDefinition a (children 1)
│   │   └── DataType Int64
│   ├── ColumnDefinition b (children 1)
│   │   └── DataType UInt64
│   ├── ColumnDefinition c (children 1)
│   │   └── DataType Float64
│   ├── ColumnDefinition d (children 1)
│   │   └── DataType STRING
│   ├── ColumnDefinition e (children 1)
│   │   └── DataType ARRAY(Int32)
│   └── ColumnDefinition f (children 1)
│       └── DataType TUPLE(f1 BOOLEAN, f2 STRING)
├── TableEngine FUSE
├── ClusterByList (children 3)
│   ├── ColumnIdentifier a
│   ├── ColumnIdentifier b
│   └── ColumnIdentifier c
└── TableOptions (children 2)
    ├── TableOption comment = "test"
    └── TableOption compression = "LZ4"

query T
explain ast create view v as select number % 3 as a from numbers(100) where number > 10
----
CreateView (children 2)
├── TableIdentifier v
└── Query (children 1)
    └── QueryBody (children 1)
        └── SelectQuery (children 3)
            ├── SelectList (children 1)
            │   └── Target (alias a) (children 1)
            │       └── Function % (children 2)
            │           ├── ColumnIdentifier number
            │           └── Literal Integer(3)
            ├── TableList (children 1)
            │   └── TableFunction numbers (children 1)
            │       └── Literal Integer(100)
            └── Where (children 1)
                └── Function > (children 2)
                    ├── ColumnIdentifier number
                    └── Literal Integer(10)

query T
explain ast show create table t1
----
ShowCreateTable (children 1)
└── TableIdentifier t1

query T
explain ast create user 'test'@'localhost' identified with sha256_password by 'new_password'
----
CreateUser (children 3)
├── User 'test'@'localhost'
├── AuthType sha256_password
└── Password "new_password"

query T
explain ast select unknown_table.a + 1 from unknown_table1
----
Query (children 1)
└── QueryBody (children 1)
    └── SelectQuery (children 2)
        ├── SelectList (children 1)
        │   └── Target (children 1)
        │       └── Function + (children 2)
        │           ├── ColumnIdentifier unknown_table.a
        │           └── Literal Integer(1)
        └── TableList (children 1)
            └── TableIdentifier unknown_table1

query T
explain select a from t1 UNION ALL select a from t2
----
UnionAll
├── estimated rows: 6.00
├── TableScan
│   ├── table: default.default.t1
│   ├── read rows: 1
│   ├── read bytes: 39
│   ├── partitions total: 1
│   ├── partitions scanned: 1
│   ├── pruning stats: [segments: <range pruning: 1 to 1>, blocks: <range pruning: 1 to 1, bloom pruning: 0 to 0>]
│   ├── push downs: [filters: [], limit: NONE]
│   ├── output columns: [a]
│   └── estimated rows: 1.00
└── TableScan
    ├── table: default.default.t2
    ├── read rows: 5
    ├── read bytes: 54
    ├── partitions total: 1
    ├── partitions scanned: 1
    ├── pruning stats: [segments: <range pruning: 1 to 1>, blocks: <range pruning: 1 to 1, bloom pruning: 0 to 0>]
    ├── push downs: [filters: [], limit: NONE]
    ├── output columns: [a]
    └── estimated rows: 5.00

query T
explain select * from t1,t2 where (t1.a > 1 and t2.a > 2) or (t1.b < 3 and t2.b < 4)
----
Filter
├── filters: [or(and(gt(t1.a (#0), 1), gt(t2.a (#2), 2)), and(lt(t1.b (#1), 3), lt(t2.b (#3), 4)))]
├── estimated rows: 0.71
└── HashJoin
    ├── join type: CROSS
    ├── build keys: []
    ├── probe keys: []
    ├── filters: []
    ├── estimated rows: 2.26
    ├── Filter(Build)
    │   ├── filters: [or(gt(t1.a (#0), 1), lt(t1.b (#1), 3))]
    │   ├── estimated rows: 0.56
    │   └── TableScan
    │       ├── table: default.default.t1
    │       ├── read rows: 1
    │       ├── read bytes: 78
    │       ├── partitions total: 1
    │       ├── partitions scanned: 1
    │       ├── pruning stats: [segments: <range pruning: 1 to 1>, blocks: <range pruning: 1 to 1, bloom pruning: 0 to 0>]
    │       ├── push downs: [filters: [or(gt(t1.a (#0), 1), lt(t1.b (#1), 3))], limit: NONE]
    │       └── estimated rows: 1.00
    └── Filter(Probe)
        ├── filters: [or(gt(t2.a (#2), 2), lt(t2.b (#3), 4))]
        ├── estimated rows: 4.06
        └── TableScan
            ├── table: default.default.t2
            ├── read rows: 5
            ├── read bytes: 108
            ├── partitions total: 1
            ├── partitions scanned: 1
            ├── pruning stats: [segments: <range pruning: 1 to 1>, blocks: <range pruning: 1 to 1, bloom pruning: 0 to 0>]
            ├── push downs: [filters: [or(gt(t2.a (#2), 2), lt(t2.b (#3), 4))], limit: NONE]
            └── estimated rows: 5.00

query T
explain select * from t1,t2 where (t1.a > 1 and t2.a > 2) or (t1.b < 3 and t2.b < 4) or t1.a = 2
----
Filter
├── filters: [or(or(and(gt(t1.a (#0), 1), gt(t2.a (#2), 2)), and(lt(t1.b (#1), 3), lt(t2.b (#3), 4))), eq(t1.a (#0), 2))]
├── estimated rows: 1.91
└── HashJoin
    ├── join type: CROSS
    ├── build keys: []
    ├── probe keys: []
    ├── filters: []
    ├── estimated rows: 3.52
    ├── Filter(Build)
    │   ├── filters: [or(gt(t1.a (#0), 1), or(lt(t1.b (#1), 3), eq(t1.a (#0), 2)))]
    │   ├── estimated rows: 0.70
    │   └── TableScan
    │       ├── table: default.default.t1
    │       ├── read rows: 1
    │       ├── read bytes: 78
    │       ├── partitions total: 1
    │       ├── partitions scanned: 1
    │       ├── pruning stats: [segments: <range pruning: 1 to 1>, blocks: <range pruning: 1 to 1, bloom pruning: 1 to 1>]
    │       ├── push downs: [filters: [or(gt(t1.a (#0), 1), or(lt(t1.b (#1), 3), eq(t1.a (#0), 2)))], limit: NONE]
    │       └── estimated rows: 1.00
    └── TableScan(Probe)
        ├── table: default.default.t2
        ├── read rows: 5
        ├── read bytes: 108
        ├── partitions total: 1
        ├── partitions scanned: 1
        ├── pruning stats: [segments: <range pruning: 1 to 1>, blocks: <range pruning: 1 to 1, bloom pruning: 0 to 0>]
        ├── push downs: [filters: [], limit: NONE]
        └── estimated rows: 5.00

statement ok
drop table if exists t3

statement ok
create table t3 as select number as a, number as b from numbers(10)

query T
explain select * from t1,t2, t3 where (t1.a > 1 and t2.a > 2) or (t1.b < 3 and t2.b < 4) or t3.a = 2
----
Filter
├── filters: [or(or(and(gt(t1.a (#0), 1), gt(t2.a (#2), 2)), and(lt(t1.b (#1), 3), lt(t2.b (#3), 4))), eq(t3.a (#4), 2))]
├── estimated rows: 19.44
└── HashJoin
    ├── join type: CROSS
    ├── build keys: []
    ├── probe keys: []
    ├── filters: []
    ├── estimated rows: 50.00
    ├── TableScan(Build)
    │   ├── table: default.default.t2
    │   ├── read rows: 5
    │   ├── read bytes: 108
    │   ├── partitions total: 1
    │   ├── partitions scanned: 1
    │   ├── pruning stats: [segments: <range pruning: 1 to 1>, blocks: <range pruning: 1 to 1, bloom pruning: 0 to 0>]
    │   ├── push downs: [filters: [], limit: NONE]
    │   └── estimated rows: 5.00
    └── HashJoin(Probe)
        ├── join type: CROSS
        ├── build keys: []
        ├── probe keys: []
        ├── filters: []
        ├── estimated rows: 10.00
        ├── TableScan(Build)
        │   ├── table: default.default.t1
        │   ├── read rows: 1
        │   ├── read bytes: 78
        │   ├── partitions total: 1
        │   ├── partitions scanned: 1
        │   ├── pruning stats: [segments: <range pruning: 1 to 1>, blocks: <range pruning: 1 to 1, bloom pruning: 0 to 0>]
        │   ├── push downs: [filters: [], limit: NONE]
        │   └── estimated rows: 1.00
        └── TableScan(Probe)
            ├── table: default.default.t3
            ├── read rows: 10
            ├── read bytes: 130
            ├── partitions total: 1
            ├── partitions scanned: 1
            ├── pruning stats: [segments: <range pruning: 1 to 1>, blocks: <range pruning: 1 to 1, bloom pruning: 0 to 0>]
            ├── push downs: [filters: [], limit: NONE]
            └── estimated rows: 10.00

query T
explain select * from t1,t2, t3 where ((t1.a > 1 and t2.a > 2) or (t1.b < 3 and t2.b < 4)) and t3.a > 1
----
HashJoin
├── join type: CROSS
├── build keys: []
├── probe keys: []
├── filters: []
├── estimated rows: 5.49
├── Filter(Build)
│   ├── filters: [or(and(gt(t1.a (#0), 1), gt(t2.a (#2), 2)), and(lt(t1.b (#1), 3), lt(t2.b (#3), 4)))]
│   ├── estimated rows: 0.71
│   └── HashJoin
│       ├── join type: CROSS
│       ├── build keys: []
│       ├── probe keys: []
│       ├── filters: []
│       ├── estimated rows: 2.26
│       ├── Filter(Build)
│       │   ├── filters: [or(gt(t1.a (#0), 1), lt(t1.b (#1), 3))]
│       │   ├── estimated rows: 0.56
│       │   └── TableScan
│       │       ├── table: default.default.t1
│       │       ├── read rows: 1
│       │       ├── read bytes: 78
│       │       ├── partitions total: 1
│       │       ├── partitions scanned: 1
│       │       ├── pruning stats: [segments: <range pruning: 1 to 1>, blocks: <range pruning: 1 to 1, bloom pruning: 0 to 0>]
│       │       ├── push downs: [filters: [or(gt(t1.a (#0), 1), lt(t1.b (#1), 3))], limit: NONE]
│       │       └── estimated rows: 1.00
│       └── Filter(Probe)
│           ├── filters: [or(gt(t2.a (#2), 2), lt(t2.b (#3), 4))]
│           ├── estimated rows: 4.06
│           └── TableScan
│               ├── table: default.default.t2
│               ├── read rows: 5
│               ├── read bytes: 108
│               ├── partitions total: 1
│               ├── partitions scanned: 1
│               ├── pruning stats: [segments: <range pruning: 1 to 1>, blocks: <range pruning: 1 to 1, bloom pruning: 0 to 0>]
│               ├── push downs: [filters: [or(gt(t2.a (#2), 2), lt(t2.b (#3), 4))], limit: NONE]
│               └── estimated rows: 5.00
└── Filter(Probe)
    ├── filters: [gt(t3.a (#4), 1)]
    ├── estimated rows: 7.78
    └── TableScan
        ├── table: default.default.t3
        ├── read rows: 10
        ├── read bytes: 130
        ├── partitions total: 1
        ├── partitions scanned: 1
        ├── pruning stats: [segments: <range pruning: 1 to 1>, blocks: <range pruning: 1 to 1, bloom pruning: 0 to 0>]
        ├── push downs: [filters: [gt(t3.a (#4), 1)], limit: NONE]
        └── estimated rows: 10.00

query T
explain select * from t1,t2 where ((t1.a > 1 or t1.b < 2) and t2.a > 2) or (t1.b < 3 and t2.b < 4) order by 1 desc limit 3
----
Limit
├── limit: 3
├── offset: 0
├── estimated rows: 1.01
└── Sort
    ├── sort keys: [a DESC NULLS LAST]
    ├── estimated rows: 1.01
    └── Filter
        ├── filters: [or(and(or(gt(t1.a (#0), 1), lt(t1.b (#1), 2)), gt(t2.a (#2), 2)), and(lt(t1.b (#1), 3), lt(t2.b (#3), 4)))]
        ├── estimated rows: 1.01
        └── HashJoin
            ├── join type: CROSS
            ├── build keys: []
            ├── probe keys: []
            ├── filters: []
            ├── estimated rows: 2.86
            ├── Filter(Build)
            │   ├── filters: [or(or(gt(t1.a (#0), 1), lt(t1.b (#1), 2)), lt(t1.b (#1), 3))]
            │   ├── estimated rows: 0.70
            │   └── TableScan
            │       ├── table: default.default.t1
            │       ├── read rows: 1
            │       ├── read bytes: 78
            │       ├── partitions total: 1
            │       ├── partitions scanned: 1
            │       ├── pruning stats: [segments: <range pruning: 1 to 1>, blocks: <range pruning: 1 to 1, bloom pruning: 0 to 0>]
            │       ├── push downs: [filters: [or(or(gt(t1.a (#0), 1), lt(t1.b (#1), 2)), lt(t1.b (#1), 3))], limit: NONE]
            │       └── estimated rows: 1.00
            └── Filter(Probe)
                ├── filters: [or(gt(t2.a (#2), 2), lt(t2.b (#3), 4))]
                ├── estimated rows: 4.06
                └── TableScan
                    ├── table: default.default.t2
                    ├── read rows: 5
                    ├── read bytes: 108
                    ├── partitions total: 1
                    ├── partitions scanned: 1
                    ├── pruning stats: [segments: <range pruning: 1 to 1>, blocks: <range pruning: 1 to 1, bloom pruning: 0 to 0>]
                    ├── push downs: [filters: [or(gt(t2.a (#2), 2), lt(t2.b (#3), 4))], limit: NONE]
                    └── estimated rows: 5.00

query T
explain select * from t1,t2 where (t1.a > 1 or t1.b < 2) and (t1.a > 1 or t1.b < 2)
----
HashJoin
├── join type: CROSS
├── build keys: []
├── probe keys: []
├── filters: []
├── estimated rows: 2.78
├── Filter(Build)
│   ├── filters: [or(gt(t1.a (#0), 1), lt(t1.b (#1), 2))]
│   ├── estimated rows: 0.56
│   └── TableScan
│       ├── table: default.default.t1
│       ├── read rows: 1
│       ├── read bytes: 78
│       ├── partitions total: 1
│       ├── partitions scanned: 1
│       ├── pruning stats: [segments: <range pruning: 1 to 1>, blocks: <range pruning: 1 to 1, bloom pruning: 0 to 0>]
│       ├── push downs: [filters: [or(gt(t1.a (#0), 1), lt(t1.b (#1), 2))], limit: NONE]
│       └── estimated rows: 1.00
└── TableScan(Probe)
    ├── table: default.default.t2
    ├── read rows: 5
    ├── read bytes: 108
    ├── partitions total: 1
    ├── partitions scanned: 1
    ├── pruning stats: [segments: <range pruning: 1 to 1>, blocks: <range pruning: 1 to 1, bloom pruning: 0 to 0>]
    ├── push downs: [filters: [], limit: NONE]
    └── estimated rows: 5.00

query T
explain select count(distinct a) from t1;
----
EvalScalar
├── expressions: [count() (#3)]
├── estimated rows: 1.00
└── AggregateFinal
    ├── group by: []
    ├── aggregate functions: [count()]
    ├── estimated rows: 1.00
    └── AggregatePartial
        ├── group by: []
        ├── aggregate functions: [count()]
        ├── estimated rows: 1.00
        └── AggregateFinal
            ├── group by: [a]
            ├── aggregate functions: []
            ├── estimated rows: 1.00
            └── AggregatePartial
                ├── group by: [a]
                ├── aggregate functions: []
                ├── estimated rows: 1.00
                └── TableScan
                    ├── table: default.default.t1
                    ├── read rows: 1
                    ├── read bytes: 39
                    ├── partitions total: 1
                    ├── partitions scanned: 1
                    ├── pruning stats: [segments: <range pruning: 1 to 1>, blocks: <range pruning: 1 to 1, bloom pruning: 0 to 0>]
                    ├── push downs: [filters: [], limit: NONE]
                    ├── output columns: [a]
                    └── estimated rows: 1.00

query T
explain select count_distinct(a) from t1;
----
EvalScalar
├── expressions: [count() (#3)]
├── estimated rows: 1.00
└── AggregateFinal
    ├── group by: []
    ├── aggregate functions: [count()]
    ├── estimated rows: 1.00
    └── AggregatePartial
        ├── group by: []
        ├── aggregate functions: [count()]
        ├── estimated rows: 1.00
        └── AggregateFinal
            ├── group by: [a]
            ├── aggregate functions: []
            ├── estimated rows: 1.00
            └── AggregatePartial
                ├── group by: [a]
                ├── aggregate functions: []
                ├── estimated rows: 1.00
                └── TableScan
                    ├── table: default.default.t1
                    ├── read rows: 1
                    ├── read bytes: 39
                    ├── partitions total: 1
                    ├── partitions scanned: 1
                    ├── pruning stats: [segments: <range pruning: 1 to 1>, blocks: <range pruning: 1 to 1, bloom pruning: 0 to 0>]
                    ├── push downs: [filters: [], limit: NONE]
                    ├── output columns: [a]
                    └── estimated rows: 1.00

statement ok
drop table t1

statement ok
drop table t2

query T
explain syntax select * from read_parquet('p1', 'p2', 'p3');
----
SELECT *
FROM
    read_parquet('p1', 'p2', 'p3')

query T
explain syntax select * from read_parquet(prune_page=>true, refresh_meta_cache=>true);
----
SELECT *
FROM
    read_parquet(prune_page=>TRUE, refresh_meta_cache=>TRUE)

query T
explain syntax select * from read_parquet('p1', 'p2', 'p3', prune_page=>true, refresh_meta_cache=>true);
----
SELECT *
FROM
    read_parquet('p1', 'p2', 'p3', prune_page=>TRUE, refresh_meta_cache=>TRUE)

query T
explain ast select * from read_parquet('p1', 'p2', 'p3', prune_page=>true, refresh_meta_cache=>true);
----
Query (children 1)
└── QueryBody (children 1)
    └── SelectQuery (children 2)
        ├── SelectList (children 1)
        │   └── Target *
        └── TableList (children 1)
            └── TableFunction read_parquet (children 5)
                ├── Literal String("p1")
                ├── Literal String("p2")
                ├── Literal String("p3")
                ├── prune_page=>Literal Boolean(true)
                └── refresh_meta_cache=>Literal Boolean(true)<|MERGE_RESOLUTION|>--- conflicted
+++ resolved
@@ -31,13 +31,8 @@
 explain select * from t1, t2 where (t1.a = t2.a and t1.a > 3) or (t1.a = t2.a and t2.a > 5 and t1.a > 1)
 ----
 Filter
-<<<<<<< HEAD
-├── filters: [or(gt(t1.a (#0), 3), and(gt(t2.a (#2), 5), gt(t1.a (#0), 1)))]
-├── estimated rows: 0.19
-=======
 ├── filters: [or(gt(t1.a (#0), to_uint64(3)), and(gt(t2.a (#2), to_uint64(5)), gt(t1.a (#0), to_uint64(1))))]
 ├── estimated rows: 0.14
->>>>>>> 334e69a2
 └── HashJoin
     ├── join type: INNER
     ├── build keys: [t1.a (#0)]
